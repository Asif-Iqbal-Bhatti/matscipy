--- conflicted
+++ resolved
@@ -37,16 +37,12 @@
       IS_32_BIT: ${{ matrix.buildplat[2] == 'x86' }}
 
     steps:
-<<<<<<< HEAD
       - if: matrix.buildplat[2] == 'aarch64'
         uses: docker/setup-qemu-action@v3
         with:
           platforms: all
 
-      - uses: actions/checkout@v3
-=======
       - uses: actions/checkout@v4
->>>>>>> fc465536
         with:
           fetch-depth: 0
 
